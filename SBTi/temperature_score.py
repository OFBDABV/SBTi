import itertools
from enum import Enum
from typing import Optional, Tuple, Type, Dict

import pandas as pd
import numpy as np

from SBTi.portfolio_aggregation import PortfolioAggregation, PortfolioAggregationMethod
from .configs import TemperatureScoreConfig


class ScenarioType(Enum):
    TARGETS = 1
    APPROVED_TARGETS = 2
    HIGHEST_CONTRIBUTORS = 3
    HIGHEST_CONTRIBUTORS_APPROVED = 4

    @staticmethod
    def from_int(value) -> 'ScenarioType':
        value_map = {
            1: ScenarioType.TARGETS,
            2: ScenarioType.APPROVED_TARGETS,
            3: ScenarioType.HIGHEST_CONTRIBUTORS,
            4: ScenarioType.HIGHEST_CONTRIBUTORS_APPROVED
        }
        return value_map.get(value, ScenarioType.TARGETS)


class EngagementType(Enum):
    SET_TARGETS = 1
    SET_SBTI_TARGETS = 2

    @staticmethod
    def from_int(value) -> 'EngagementType':
        value_map = {
            0: EngagementType.SET_TARGETS,
            1: EngagementType.SET_SBTI_TARGETS,
        }
        return value_map.get(value, EngagementType.SET_TARGETS)

    @staticmethod
    def from_string(value: str) -> 'EngagementType':
        value_map = {
            'SET_TARGETS': EngagementType.SET_TARGETS,
            'SET_SBTI_TARGETS': EngagementType.SET_SBTI_TARGETS,
        }
        return value_map.get(value.upper(), EngagementType.SET_TARGETS)


class Scenario:
    scenario_type: ScenarioType
    engagement_type: EngagementType
    aggregation_method: PortfolioAggregationMethod
    grouping: Optional[list]

    @staticmethod
    def from_dict(scenario_values: dict) -> 'Scenario':
        scenario = Scenario()
        scenario.scenario_type = ScenarioType.from_int(scenario_values.get("number", -1))
        scenario.engagement_type = EngagementType.from_string(scenario_values.get("engagement_type", ""))
        scenario.aggregation_method = PortfolioAggregationMethod.from_string(scenario_values.get("engagement_type", ""))
        scenario.grouping = scenario_values.get("grouping", None)

        return scenario


class TemperatureScore(PortfolioAggregation):
    """
    This class is provides a temperature score based on the climate goals.

    :param fallback_score: The temp score if a company is not found
    :param model: The regression model to use
    :param config: A class defining the constants that are used throughout this class. This parameter is only required
                    if you'd like to overwrite a constant. This can be done by extending the TemperatureScoreConfig
                    class and overwriting one of the parameters.
    """

    def __init__(self, fallback_score: float = 3.2, model: int = 4,
                 config: Type[TemperatureScoreConfig] = TemperatureScoreConfig):
        super().__init__(config)
        self.fallback_score = fallback_score
        self.model = model
        self.c: Type[TemperatureScoreConfig] = config
        self.scenario: Optional[Scenario] = None
        self.score_cap: Optional[float] = None

        # Load the mappings from industry to SR15 goal
        self.mapping = pd.read_excel(self.c.FILE_SR15_MAPPING, header=0)
        self.regression_model = pd.read_excel(self.c.FILE_REGRESSION_MODEL_SUMMARY, header=0)
        self.regression_model = self.regression_model[self.regression_model[self.c.COLS.MODEL] == self.model]

    def get_target_mapping(self, target: pd.Series) -> Optional[str]:
        """
        Map the target onto an SR15 target (None if not available).

        :param target: The target as a row of a dataframe
        :return: The mapped SR15 target
        """
        # TODO: Use constants
        intensity_mappings = {
            "Revenue": "INT.emKyoto_gdp",
            "Product": "INT.emKyoto_gdp",
            "Cement": "INT.emKyoto_gdp",
            "Oil": "INT.emCO2EI_PE",
            "Steel": "INT.emKyoto_gdp",
            "Aluminum": "INT.emKyoto_gdp",
            "Power": "INT.emCO2EI_elecGen"
        }

        if target[self.c.COLS.TARGET_REFERENCE_NUMBER].strip().startswith(self.c.VALUE_TARGET_REFERENCE_INTENSITY_BASE):
            return intensity_mappings.get(target[self.c.COLS.INTENSITY_METRIC], None)
        else:
            return "Emissions|Kyoto Gases"

    def get_annual_reduction_rate(self, target: pd.Series) -> Optional[float]:
        """
        Get the annual reduction rate (or None if not available).

        :param target: The target as a row of a dataframe
        :return: The annual reduction
        """
        if pd.isnull(target[self.c.COLS.REDUCTION_AMBITION]):
            return None

        try:
            return target[self.c.COLS.REDUCTION_AMBITION] / float(target[self.c.COLS.END_YEAR] -
                                                                  target[self.c.COLS.START_YEAR])
        except ZeroDivisionError:
            raise ValueError("Couldn't calculate the annual reduction rate because the start and target year are the "
                             "same")

    def get_regression(self, target: pd.Series) -> Tuple[Optional[float], Optional[float]]:
        """
        Get the regression parameter and intercept from the model's output.

        :param target: The target as a row of a dataframe
        :return:The regression parameter and intercept
        """
        if pd.isnull(target[self.c.COLS.SR15]):
            return None, None

        regression = self.regression_model[
            (self.regression_model[self.c.COLS.VARIABLE] == target[self.c.COLS.SR15]) &
            (self.regression_model[self.c.COLS.SLOPE] == self.c.SLOPE_MAP[target[self.c.COLS.TIME_FRAME]])]
        if len(regression) == 0:
            return None, None
        elif len(regression) > 1:
            # There should never be more than one potential mapping
            raise ValueError("There is more than one potential regression parameter for this SR15 goal.")
        else:
            return regression.iloc[0][self.c.COLS.PARAM], regression.iloc[0][self.c.COLS.INTERCEPT]

    def merge_regression(self, data):
        data[self.c.COLS.SLOPE] = data.apply(
            lambda row: self.c.SLOPE_MAP.get(row[self.c.COLS.TIME_FRAME], None),
            axis=1)
        return pd.merge(left=data, right=self.regression_model,
                        left_on=[self.c.COLS.SLOPE, self.c.COLS.SR15],
                        right_on=[self.c.COLS.SLOPE, self.c.COLS.VARIABLE],
                        how="left")

<<<<<<< HEAD
    def get_score(self, target: pd.Series) -> float:
=======
    def get_score(self, target: pd.Series) -> Tuple[float, float]:
>>>>>>> 89b4091b
        """
        Get the temperature score for a certain target based on the annual reduction rate and the regression parameters.

        :param target: The target as a row of a dataframe
        :return: The temperature score
        """
        if pd.isnull(target[self.c.COLS.REGRESSION_PARAM]) or pd.isnull(target[self.c.COLS.REGRESSION_INTERCEPT]) \
                or pd.isnull(target[self.c.COLS.ANNUAL_REDUCTION_RATE]):
            return self.fallback_score, 1
        return max(target[self.c.COLS.REGRESSION_PARAM] * target[self.c.COLS.ANNUAL_REDUCTION_RATE] * 100 + target[
            self.c.COLS.REGRESSION_INTERCEPT], 0), 0

    def get_ghc_temperature_score(self, row: pd.Series, company_data: pd.DataFrame) -> float:
        """
        Get the aggregated temperature score for a certain company based on the emissions of company.

        :param company_data: The original data, grouped by company, time frame and scope category
        :param row: The row to calculate the temperature score for (if the scope of the row isn't s1s2s3, it will return
        the original score
        :return: The aggregated temperature score for a company
        """
        if row[self.c.COLS.SCOPE_CATEGORY] != self.c.VALUE_SCOPE_CATEGORY_S1S2S3:
            return row[self.c.COLS.TEMPERATURE_SCORE]
        s1s2 = company_data.loc[(row[self.c.COLS.COMPANY_ID], row[self.c.COLS.TIME_FRAME],
                                 self.c.VALUE_SCOPE_CATEGORY_S1S2)]
        s3 = company_data.loc[(row[self.c.COLS.COMPANY_ID], row[self.c.COLS.TIME_FRAME],
                               self.c.VALUE_SCOPE_CATEGORY_S3)]

        try:
            # If the s3 emissions are less than 40 percent, we'll ignore them altogether, if not, we'll weigh them
            if s3[self.c.COLS.GHG_SCOPE3] / (s1s2[self.c.COLS.GHG_SCOPE12] + s3[self.c.COLS.GHG_SCOPE3]) < 0.4:
                return s1s2[self.c.COLS.TEMPERATURE_SCORE]
            else:
                return (s1s2[self.c.COLS.TEMPERATURE_SCORE] * s1s2[self.c.COLS.GHG_SCOPE12] +
                        s3[self.c.COLS.TEMPERATURE_SCORE] * s3[self.c.COLS.GHG_SCOPE3]) / \
                       (s1s2[self.c.COLS.GHG_SCOPE12] + s3[self.c.COLS.GHG_SCOPE3])
        except ZeroDivisionError:
            raise ValueError("The mean of the S1+S2 plus the S3 emissions is zero")

    def get_default_score(self, target: pd.Series) -> int:
        """
        Get the temperature score for a certain target based on the annual reduction rate and the regression parameters.

        :param target: The target as a row of a dataframe
        :return: The temperature score
        """
        if pd.isnull(target[self.c.COLS.REGRESSION_PARAM]) or pd.isnull(target[self.c.COLS.REGRESSION_INTERCEPT]) \
                or pd.isnull(target[self.c.COLS.ANNUAL_REDUCTION_RATE]):
            return 1
        return 0

    def _prepare_data(self, data: pd.DataFrame):
        """
        Prepare the data such that it can be used to calculate the temperature score.
<<<<<<< HEAD

        :param data: The original data set as a pandas data frame
        :return: The extended data frame
        """
        data[self.c.COLS.TARGET_REFERENCE_NUMBER] = data[self.c.COLS.TARGET_REFERENCE_NUMBER].replace(
            {np.nan: self.c.VALUE_TARGET_REFERENCE_ABSOLUTE}
        )
        data[self.c.COLS.SR15] = data.apply(lambda row: self.get_target_mapping(row), axis=1)
        data[self.c.COLS.ANNUAL_REDUCTION_RATE] = data.apply(lambda row: self.get_annual_reduction_rate(row), axis=1)
        data = self.merge_regression(data)
        data[self.c.COLS.TEMPERATURE_SCORE] = data.apply(lambda row: self.get_score(row), axis=1)
        data = self.cap_scores(data)
        return data

=======

        :param data: The original data set as a pandas data frame
        :return: The extended data frame
        """
        data[self.c.COLS.TARGET_REFERENCE_NUMBER] = data[self.c.COLS.TARGET_REFERENCE_NUMBER].replace(
            {np.nan: self.c.VALUE_TARGET_REFERENCE_ABSOLUTE}
        )
        data[self.c.COLS.SR15] = data.apply(lambda row: self.get_target_mapping(row), axis=1)
        data[self.c.COLS.ANNUAL_REDUCTION_RATE] = data.apply(lambda row: self.get_annual_reduction_rate(row), axis=1)
        data = self.merge_regression(data)
        # TODO: Move temperature result to cols
        data[self.c.COLS.TEMPERATURE_SCORE], data[self.c.TEMPERATURE_RESULTS] = zip(*data.apply(
            lambda row: self.get_score(row), axis=1))

        data = self.cap_scores(data)
        return data

>>>>>>> 89b4091b
    def _calculate_company_score(self, data):
        """
        Calculate the combined s1s2s3 scores for all companies.

        :param data: The original data set as a pandas data frame
        :return: The data frame, with an updated s1s2s3 temperature score
        """
        # Calculate the GHC
        company_data = data[
            [self.c.COLS.COMPANY_ID, self.c.COLS.TIME_FRAME, self.c.COLS.SCOPE_CATEGORY, self.c.COLS.GHG_SCOPE12,
             self.c.COLS.GHG_SCOPE3, self.c.COLS.TEMPERATURE_SCORE]
        ].groupby([self.c.COLS.COMPANY_ID, self.c.COLS.TIME_FRAME, self.c.COLS.SCOPE_CATEGORY]).mean()

        data[self.c.COLS.TEMPERATURE_SCORE] = data.apply(
            lambda row: self.get_ghc_temperature_score(row, company_data), axis=1
        )
        return data

    def calculate(self, data: pd.DataFrame):
        """
        Calculate the temperature for a dataframe of company data.
        Required columns:
        * target_reference_number: Int *x* of Abs *x*
        * scope: The scope of the target. This should be a valid scope in the SR15 mapping
        * scope_category: The scope category, options: "s1s2", "s3", "s1s2s3"
        * base_year: The base year of the target
        * start_year: The start year of the target
        * target_year: The year when the target should be achieved
        * time_frame: The time frame of the target (short, mid, long) -> This field is calculated by the target
            valuation protocol.
        * reduction_from_base_year: Targeted reduction in emissions from the base year
        * emissions_in_scope: Company emissions in the target's scope at start of the base year
        * achieved_reduction: The emission reduction that has already been achieved
        * industry: The industry the company is working in. This should be a valid industry in the SR15 mapping. If not
            it will be converted to "Others" (or whichever value is set in the config as the default
        * s1s2_emissions: Total company emissions in the S1 + S2 scope
        * s3_emissions: Total company emissions in the S3 scope
        * market_cap: Market capitalization of the company. Only required to use the MOTS portfolio aggregation.
        * investment_value: The investment value of the investment in this company. Only required to use the MOTS, EOTS,
            ECOTS and AOTS portfolio aggregation.
        * company_enterprise_value: The enterprise value of the company. Only required to use the EOTS portfolio
            aggregation.
        * company_ev_plus_cash: The enterprise value of the company plus cash. Only required to use the ECOTS portfolio
            aggregation.
        * company_total_assets: The total assets of the company. Only required to use the AOTS portfolio aggregation.
        * company_revenue: The revenue of the company. Only required to use the ROTS portfolio aggregation.

        :param extra_columns: A list of user defined extra, company related, columns
        :param data:
        :return: A data frame containing all relevant information for the targets and companies
        """
        data = self._prepare_data(data)
        data = self._calculate_company_score(data)
        return data

    def aggregate_scores(self, data: pd.DataFrame, portfolio_aggregation_method: PortfolioAggregationMethod,
                         grouping: Optional[list] = None):
        """
        Aggregate scores to create a portfolio score per time_frame (short, mid, long).

        :param data: The results of the calculate method
        :param portfolio_aggregation_method: PortfolioAggregationMethod: The aggregation method to use
        :param grouping: The grouping to use
        :return: A weighted temperature score for the portfolio
        """
        portfolio_scores: Dict = {
            time_frame: {scope: {} for scope in data[self.c.COLS.SCOPE_CATEGORY].unique()}
            for time_frame in data[self.c.COLS.TIME_FRAME].unique()}

        for time_frame, scope in itertools.product(data[self.c.COLS.TIME_FRAME].unique(),
                                                   data[self.c.COLS.SCOPE_CATEGORY].unique()):
            filtered_data = data[(data[self.c.COLS.TIME_FRAME] == time_frame) & (
                    data[self.c.COLS.SCOPE_CATEGORY] == scope)].copy()

            if not filtered_data.empty:
                weighted_scores = self._calculate_aggregate_score(filtered_data, self.c.COLS.TEMPERATURE_SCORE,
                                                                  portfolio_aggregation_method)
                portfolio_scores[time_frame][scope]["all"] = {}
                portfolio_scores[time_frame][scope]["all"]["score"] = round(weighted_scores.sum(), 4)
                filtered_data[self.c.COLS.CONTRIBUTION_RELATIVE] = weighted_scores / (
                        weighted_scores.sum() / 100).round(2)
                filtered_data[self.c.COLS.CONTRIBUTION] = weighted_scores
                portfolio_scores[time_frame][scope]["all"]["contributions"] = filtered_data \
                    .sort_values(self.c.COLS.CONTRIBUTION_RELATIVE, ascending=False)[
                    self.c.CONTRIBUTION_COLUMNS].to_dict(orient="records")

                # If there are grouping column(s) we'll group in pandas and pass the results to the aggregation
                if grouping is not None and len(grouping) > 0:
                    grouped_data = filtered_data.groupby(grouping)
                    for group_name, group in grouped_data:
                        group_data = group.copy()
                        weighted_scores = self._calculate_aggregate_score(group_data, self.c.COLS.TEMPERATURE_SCORE,
                                                                          portfolio_aggregation_method)
                        group_name_joined = group_name if type(group_name) == str else "-".join(group_name)
                        group_data[self.c.COLS.CONTRIBUTION_RELATIVE] = weighted_scores / (weighted_scores.sum() / 100)
                        group_data[self.c.COLS.CONTRIBUTION] = weighted_scores
                        portfolio_scores[time_frame][scope][group_name_joined] = {}
                        portfolio_scores[time_frame][scope][group_name_joined]["score"] = weighted_scores.sum().round(2)
                        portfolio_scores[time_frame][scope][group_name_joined]["contributions"] = \
                            group_data.sort_values(self.c.COLS.CONTRIBUTION_RELATIVE, ascending=False)[
                                self.c.CONTRIBUTION_COLUMNS].to_dict(orient="records")
            else:
                portfolio_scores[time_frame][scope] = None

        return portfolio_scores

    def _calculate_company_unique_sum(self, data: pd.DataFrame, col: str) -> float:
<<<<<<< HEAD
        """
        Given a data set, calculate a sum which is unique at the company level (such that each field is counted once
        per company).

        :param data: The data set
        :param col: The column name
        :return:
        """
        return data[[self.c.COLS.COMPANY_NAME, col]].drop_duplicates()[col].sum()

    def _calculate_scope_weight(self, company_data: pd.DataFrame, scope: str) -> float:
        """
        Calculate the weight that a certain scope has in the attribution calculation (which calculate how much of the
        total score is dependent on the default score).

        :param company_data: A data set which only contains company specific information
        :param scope: The scope category for which the weight should be calculated.
        :return:
        """
        # TODO: You still have three options here (three time frames), which each have a different target
        ds_s1s2 = company_data[company_data[self.c.COLS.SCOPE_CATEGORY] == self.c.VALUE_SCOPE_CATEGORY_S1S2][
            self.c.TEMPERATURE_RESULTS].unique()[0]
        ds_s3 = company_data[company_data[self.c.COLS.SCOPE_CATEGORY] == self.c.VALUE_SCOPE_CATEGORY_S3][
            self.c.TEMPERATURE_RESULTS].unique()[0]

        if scope == self.c.VALUE_SCOPE_CATEGORY_S1S2:
            scope_weight = ds_s1s2
        elif scope == self.c.VALUE_SCOPE_CATEGORY_S3:
            scope_weight = ds_s3
        else:
            s1s2_emissions = company_data.iloc[1][self.c.COLS.GHG_SCOPE12]
            s3_emissions = company_data.iloc[1][self.c.COLS.GHG_SCOPE3]
            scope_weight = (ds_s1s2 * (s1s2_emissions / (s1s2_emissions + s3_emissions)) +
                            ds_s3 * (s3_emissions / (s1s2_emissions + s3_emissions)))
        return scope_weight

    # TODO: Type hinting
    def temperature_score_influence_percentage(self, data, aggregation_method):
=======
>>>>>>> 89b4091b
        """
        Given a data set, calculate a sum which is unique at the company level (such that each field is counted once
        per company).

        :param data: The data set
        :param col: The column name
        :return:
        """
        return data[[self.c.COLS.COMPANY_NAME, col]].drop_duplicates()[col].sum()

    def _calculate_scope_weight(self, company_data: pd.DataFrame) -> Tuple[float, float, float]:
        """
        Calculate the weight that a certain scope has in the attribution calculation (which calculate how much of the
        total score is dependent on the default score).

        :param company_data: The original data, for a specific company and time frame, indexed by scope category
        :return:
        """
        s1s2 = company_data.loc[self.c.VALUE_SCOPE_CATEGORY_S1S2]
        s3 = company_data.loc[self.c.VALUE_SCOPE_CATEGORY_S3]
        ds_s1s2 = s1s2[self.c.TEMPERATURE_RESULTS]
        ds_s3 = s3[self.c.TEMPERATURE_RESULTS]
        s1s2_emissions = s1s2[self.c.COLS.GHG_SCOPE12]
        s3_emissions = s1s2[self.c.COLS.GHG_SCOPE3]
        sw_s1s2s3 = (ds_s1s2 * (s1s2_emissions / (s1s2_emissions + s3_emissions)) +
                     ds_s3 * (s3_emissions / (s1s2_emissions + s3_emissions)))
        return ds_s1s2, ds_s3, sw_s1s2s3

    def temperature_score_influence_percentage(self, data: pd.DataFrame, aggregation_method: PortfolioAggregationMethod):
        """
        Determines the percentage of the temperature score is covered by target and default score

        :param data: output of the temperature score method
        :param aggregation_method: The aggregation method that should be used to calculate the importance of each
        temperature score

        :return: A dataframe containing the percentage contributed by the default and target score for all three timeframes
        """
<<<<<<< HEAD
        # TODO: Check if this hasn't already been done
        data[self.c.COLS.SR15] = data.apply(lambda row: self.get_target_mapping(row), axis=1)
        data[self.c.COLS.ANNUAL_REDUCTION_RATE] = data.apply(lambda row: self.get_annual_reduction_rate(row), axis=1)
        data[self.c.COLS.REGRESSION_PARAM], data[self.c.COLS.REGRESSION_INTERCEPT] = zip(
            *data.apply(lambda row: self.get_regression(row), axis=1))

        data[self.c.TEMPERATURE_RESULTS] = data.apply(lambda row: self.get_default_score(row), axis=1)

        # TODO: Why doesn't this use an enum
        emission_based_methods = {
            "MOTS": self.c.COLS.MARKET_CAP,
            "EOTS": self.c.COLS.COMPANY_ENTERPRISE_VALUE,
            "ECOTS": self.c.COLS.COMPANY_EV_PLUS_CASH,
            "AOTS": self.c.COLS.COMPANY_TOTAL_ASSETS,
            "ROTS": self.c.COLS.COMPANY_REVENUE,
        }

        value_column = emission_based_methods.get(aggregation_method)
        total_investment, portfolio_emissions = 0, 0
        if aggregation_method == "WATS":
            total_investment = self._calculate_company_unique_sum(data, self.c.COLS.INVESTMENT_VALUE)
        elif aggregation_method == "TETS":
            portfolio_emissions = self._calculate_company_unique_sum(data, self.c.COLS.GHG_SCOPE12) + \
                                  self._calculate_company_unique_sum(data, self.c.COLS.GHG_SCOPE3)
        elif aggregation_method == "ECOTS":
=======
        total_investment, portfolio_emissions = 0.0, 0.0
        if aggregation_method == PortfolioAggregationMethod.WATS:
            total_investment = self._calculate_company_unique_sum(data, self.c.COLS.INVESTMENT_VALUE)
        elif aggregation_method == PortfolioAggregationMethod.TETS:
            portfolio_emissions = self._calculate_company_unique_sum(data, self.c.COLS.GHG_SCOPE12) + \
                                  self._calculate_company_unique_sum(data, self.c.COLS.GHG_SCOPE3)
        elif aggregation_method == PortfolioAggregationMethod.ECOTS:
>>>>>>> 89b4091b
            data[self.c.COLS.COMPANY_EV_PLUS_CASH] = data[self.c.COLS.COMPANY_ENTERPRISE_VALUE] + \
                                                     data[self.c.COLS.CASH_EQUIVALENTS]

        # Calculate the total owned emissions of all companies
<<<<<<< HEAD
        owned_emissions = 0
        if value_column:
=======
        owned_emissions = 0.0
        value_column = ""
        # These are company-related columns that are required later on for calculations
        relevant_columns = [self.c.COLS.COMPANY_ID, self.c.COLS.TIME_FRAME, self.c.COLS.SCOPE_CATEGORY,
                            self.c.COLS.GHG_SCOPE12, self.c.COLS.GHG_SCOPE3, self.c.TEMPERATURE_RESULTS,
                            self.c.COLS.INVESTMENT_VALUE]
        if PortfolioAggregationMethod.is_emissions_based(aggregation_method):
            value_column = PortfolioAggregationMethod.get_value_column(aggregation_method, self.c.COLS)
            relevant_columns.append(value_column)
>>>>>>> 89b4091b
            try:
                data[self.c.COLS.OWNED_EMISSIONS] = data.apply(
                    lambda row: ((row[self.c.COLS.INVESTMENT_VALUE] / row[value_column]) * (
                            row[self.c.COLS.GHG_SCOPE12] + row[self.c.COLS.GHG_SCOPE3])),
                    axis=1
                )
                owned_emissions = self._calculate_company_unique_sum(data, self.c.COLS.OWNED_EMISSIONS)
            except ZeroDivisionError:
                raise ValueError("To calculate the aggregation, the {} column may not be zero".format(value_column))
<<<<<<< HEAD

        company_temp_contribution = {
            time_frame: {
                scope: {company: 0 for company in data[self.c.COLS.COMPANY_NAME].unique()} for scope in
                self.c.VALUE_SCOPE_CATEGORIES
            } for time_frame in data[self.c.COLS.TIME_FRAME].unique()
        }

        time_frame_dictionary = {time_frame: {} for time_frame in data[self.c.COLS.TIME_FRAME].unique()}

        for time_frame, scope, company in itertools.product(*[data[self.c.COLS.TIME_FRAME].unique(),
                                                              self.c.VALUE_SCOPE_CATEGORIES,
                                                              data[self.c.COLS.COMPANY_NAME].unique()]):
            company_data = data[
                (data[self.c.COLS.COMPANY_NAME] == company) & (data[self.c.COLS.TIME_FRAME] == time_frame)]
            scope_weight = self._calculate_scope_weight(company_data, scope)

            company_emissions = company_data[self.c.COLS.GHG_SCOPE12].iloc[0] + \
                                company_data[self.c.COLS.GHG_SCOPE3].iloc[0]

            if aggregation_method == 'WATS':
                value = (company_data.iloc[1][self.c.INVESTMENT_VALUE] / total_investment) * scope_weight
            elif aggregation_method == 'TETS':
                value = company_emissions / portfolio_emissions * scope_weight
            else:
                # The other methods only differ in the way the company is valued.
                value = company_data[self.c.COLS.INVESTMENT_VALUE].iloc[0] / company_data[value_column].iloc[0] * \
                        company_emissions / owned_emissions * scope_weight

            company_temp_contribution[time_frame][scope][company] = value

        for time_frame, scope in itertools.product(*[data[self.c.COLS.TIME_FRAME].unique(),
                                                     self.c.VALUE_SCOPE_CATEGORIES]):
            time_frame_dictionary[time_frame][scope] = round(
                sum(company_temp_contribution[time_frame][scope].values()), 3)

=======

        time_frame_dictionary = {
            time_frame: {
                scope: 0 for scope in self.c.VALUE_SCOPE_CATEGORIES
            } for time_frame in data[self.c.COLS.TIME_FRAME].unique()}
        grouped_data = data[relevant_columns].groupby([self.c.COLS.COMPANY_ID, self.c.COLS.TIME_FRAME,
                                                       self.c.COLS.SCOPE_CATEGORY]).mean()

        for time_frame, company in itertools.product(*[data[self.c.COLS.TIME_FRAME].unique(),
                                                       data[self.c.COLS.COMPANY_ID].unique()]):
            company_data = grouped_data.loc[(company, time_frame)]
            scope_weights = self._calculate_scope_weight(company_data)
            s1s2s3 = company_data.loc[self.c.VALUE_SCOPE_CATEGORY_S1S2S3]
            company_emissions = s1s2s3[self.c.COLS.GHG_SCOPE12] + s1s2s3[self.c.COLS.GHG_SCOPE3]
            if aggregation_method == PortfolioAggregationMethod.WATS:
                value = (s1s2s3[self.c.INVESTMENT_VALUE] / total_investment)
            elif aggregation_method == PortfolioAggregationMethod.TETS:
                value = company_emissions / portfolio_emissions
            elif PortfolioAggregationMethod.is_emissions_based(aggregation_method):
                # The other methods only differ in the way the company is valued.
                value = s1s2s3[self.c.COLS.INVESTMENT_VALUE] / s1s2s3[value_column] * \
                        company_emissions / owned_emissions
            else:
                raise ValueError("The specified portfolio aggregation method is invalid")

            for i, scope in enumerate(self.c.VALUE_SCOPE_CATEGORIES):
                time_frame_dictionary[time_frame][scope] += value * scope_weights[i]

>>>>>>> 89b4091b
        return time_frame_dictionary

    def columns_percentage_distribution(self, data, columns):
        '''
        Percentage distribution of specific column or columns

        :param data: output from the target_validation
        :param columns: specified column names the client would like to have a percentage distribution
        :return: percentage distribution of specified columns
        '''

        data = data[columns].fillna('unknown')
        if columns is None:
            return None
        elif len(columns) == 1:
            percentage_distribution = round((data.groupby(columns[0]).size() / data[columns[0]].count()) * 100, 2)
            return percentage_distribution.to_dict()
        elif len(columns) > 1:
            percentage_distribution = round((data.groupby(columns).size() / data[columns[0]].count()) * 100, 2)
            percentage_distribution = percentage_distribution.to_dict()

            percentage_distribution_copy = percentage_distribution.copy()
            # Modifies the original key name (tuple) into string representation
            for key, value in percentage_distribution_copy.items():
                key_combined = key if type(key) == str else "-".join(key)
                percentage_distribution[key_combined] = percentage_distribution[key]
                del percentage_distribution[key]
            return percentage_distribution

    def set_scenario(self, scenario: Scenario):
        # TODO: Enums, docstrings, constants
        self.scenario = scenario
        # Scenario 1: Engage companies to set targets
        if self.scenario.scenario_type == ScenarioType.TARGETS:
            self.fallback_score = 2.0
        # Scenario 2: Engage companies to validate targets by SBTi
        elif self.scenario.scenario_type == ScenarioType.APPROVED_TARGETS:
            self.score_cap = 1.75
        # Scenario 3: Engaging the highest contributors (top 10) to set (better) targets
        elif self.scenario.scenario_type == ScenarioType.HIGHEST_CONTRIBUTORS or \
                self.scenario.scenario_type == ScenarioType.HIGHEST_CONTRIBUTORS_APPROVED:
            if self.scenario.engagement_type == EngagementType.SET_TARGETS:
                self.score_cap = 2.0
            elif self.scenario.engagement_type == EngagementType.SET_SBTI_TARGETS:
                self.score_cap = 1.75

    def cap_scores(self, scores: pd.DataFrame):
        # TODO: Enums, docstrings, constants
        if self.scenario is None:
            return scores
        if self.scenario.scenario_type == ScenarioType.APPROVED_TARGETS:
            score_based_on_target = ~pd.isnull(scores[self.c.COLS.TARGET_REFERENCE_NUMBER])
            scores.loc[score_based_on_target, self.c.COLS.TEMPERATURE_SCORE] = \
                scores.loc[score_based_on_target, self.c.COLS.TEMPERATURE_SCORE].apply(lambda x: min(x, self.score_cap))
        elif self.scenario.scenario_type == ScenarioType.HIGHEST_CONTRIBUTORS:
            # Cap scores of 10 highest contributors per time frame-scope combination
            # TODO: Should this actually be per time-frame/scope combi? Aren't you engaging the company as a whole?
            aggregations = self.aggregate_scores(scores, self.scenario.aggregation_method, self.scenario.grouping)
            for time_frame in self.c.VALUE_TIME_FRAMES:
                for scope in scores[self.c.COLS.SCOPE_CATEGORY].unique():
                    number_top_contributors = min(10, len(aggregations[time_frame][scope]['all']['contributions']))
                    for contributor in range(number_top_contributors):
                        company_name = aggregations[time_frame][scope]['all']['contributions'][contributor][
                            self.c.COLS.COMPANY_NAME]
                        company_mask = ((scores[self.c.COLS.COMPANY_NAME] == company_name) &
                                        (scores[self.c.COLS.SCOPE_CATEGORY] == scope) &
                                        (scores[self.c.COLS.TIME_FRAME] == time_frame))
                        scores.loc[company_mask, self.c.COLS.TEMPERATURE_SCORE] = \
                            scores.loc[company_mask, self.c.COLS.TEMPERATURE_SCORE].apply(
                                lambda x: min(x, self.score_cap))
        elif self.scenario.scenario_type == ScenarioType.HIGHEST_CONTRIBUTORS_APPROVED:
            scores[self.c.COLS.ENGAGEMENT_TARGET] = scores[self.c.COLS.ENGAGEMENT_TARGET] == True
            score_based_on_target = scores[self.c.COLS.ENGAGEMENT_TARGET]
            scores.loc[score_based_on_target, self.c.COLS.TEMPERATURE_SCORE] = \
                scores.loc[score_based_on_target, self.c.COLS.TEMPERATURE_SCORE].apply(lambda x: min(x, self.score_cap))
        return scores

    def anonymize_data_dump(self, scores):
        '''
        Anonymizes scores for raw data output
        '''
        scores.drop(columns=[self.c.COLS.COMPANY_ISIC, self.c.COLS.COMPANY_ID], inplace=True)
        for index, company_name in enumerate(scores[self.c.COLS.COMPANY_NAME].unique()):
            scores.loc[scores[self.c.COLS.COMPANY_NAME] == company_name, self.c.COLS.COMPANY_NAME] = 'Company' + str(
                index + 1)
        return scores

    def merge_percentage_coverage_to_aggregations(self, aggregations: Dict, temperature_percentage_coverage: Dict):
        """Iterates over two dictionaries and ads keys from second dictionary to the first.
        :param temperature_percentage_coverage: first 'main' dictionary where keys should be added
        :type temperature_percentage_coverage: dict
        :param aggregations: second dictionary wherefrom key-value pairs are added to first dictionary
        :type aggregations: dict
        :rtype: aggregations, dict
        :return: aggregations
        """
        for time_frame in [self.c.TIME_FRAME_SHORT, self.c.TIME_FRAME_MID, self.c.TIME_FRAME_LONG]:
            for scope in self.c.VALUE_SCOPE_CATEGORIES:
                if aggregations.get(time_frame) and aggregations[time_frame].get(scope):
                    aggregations[time_frame][scope]['influence_percentage'] = temperature_percentage_coverage[
                                                                                  time_frame][scope] * 100
        return aggregations<|MERGE_RESOLUTION|>--- conflicted
+++ resolved
@@ -159,11 +159,7 @@
                         right_on=[self.c.COLS.SLOPE, self.c.COLS.VARIABLE],
                         how="left")
 
-<<<<<<< HEAD
-    def get_score(self, target: pd.Series) -> float:
-=======
     def get_score(self, target: pd.Series) -> Tuple[float, float]:
->>>>>>> 89b4091b
         """
         Get the temperature score for a certain target based on the annual reduction rate and the regression parameters.
 
@@ -218,22 +214,6 @@
     def _prepare_data(self, data: pd.DataFrame):
         """
         Prepare the data such that it can be used to calculate the temperature score.
-<<<<<<< HEAD
-
-        :param data: The original data set as a pandas data frame
-        :return: The extended data frame
-        """
-        data[self.c.COLS.TARGET_REFERENCE_NUMBER] = data[self.c.COLS.TARGET_REFERENCE_NUMBER].replace(
-            {np.nan: self.c.VALUE_TARGET_REFERENCE_ABSOLUTE}
-        )
-        data[self.c.COLS.SR15] = data.apply(lambda row: self.get_target_mapping(row), axis=1)
-        data[self.c.COLS.ANNUAL_REDUCTION_RATE] = data.apply(lambda row: self.get_annual_reduction_rate(row), axis=1)
-        data = self.merge_regression(data)
-        data[self.c.COLS.TEMPERATURE_SCORE] = data.apply(lambda row: self.get_score(row), axis=1)
-        data = self.cap_scores(data)
-        return data
-
-=======
 
         :param data: The original data set as a pandas data frame
         :return: The extended data frame
@@ -251,7 +231,6 @@
         data = self.cap_scores(data)
         return data
 
->>>>>>> 89b4091b
     def _calculate_company_score(self, data):
         """
         Calculate the combined s1s2s3 scores for all companies.
@@ -359,47 +338,6 @@
         return portfolio_scores
 
     def _calculate_company_unique_sum(self, data: pd.DataFrame, col: str) -> float:
-<<<<<<< HEAD
-        """
-        Given a data set, calculate a sum which is unique at the company level (such that each field is counted once
-        per company).
-
-        :param data: The data set
-        :param col: The column name
-        :return:
-        """
-        return data[[self.c.COLS.COMPANY_NAME, col]].drop_duplicates()[col].sum()
-
-    def _calculate_scope_weight(self, company_data: pd.DataFrame, scope: str) -> float:
-        """
-        Calculate the weight that a certain scope has in the attribution calculation (which calculate how much of the
-        total score is dependent on the default score).
-
-        :param company_data: A data set which only contains company specific information
-        :param scope: The scope category for which the weight should be calculated.
-        :return:
-        """
-        # TODO: You still have three options here (three time frames), which each have a different target
-        ds_s1s2 = company_data[company_data[self.c.COLS.SCOPE_CATEGORY] == self.c.VALUE_SCOPE_CATEGORY_S1S2][
-            self.c.TEMPERATURE_RESULTS].unique()[0]
-        ds_s3 = company_data[company_data[self.c.COLS.SCOPE_CATEGORY] == self.c.VALUE_SCOPE_CATEGORY_S3][
-            self.c.TEMPERATURE_RESULTS].unique()[0]
-
-        if scope == self.c.VALUE_SCOPE_CATEGORY_S1S2:
-            scope_weight = ds_s1s2
-        elif scope == self.c.VALUE_SCOPE_CATEGORY_S3:
-            scope_weight = ds_s3
-        else:
-            s1s2_emissions = company_data.iloc[1][self.c.COLS.GHG_SCOPE12]
-            s3_emissions = company_data.iloc[1][self.c.COLS.GHG_SCOPE3]
-            scope_weight = (ds_s1s2 * (s1s2_emissions / (s1s2_emissions + s3_emissions)) +
-                            ds_s3 * (s3_emissions / (s1s2_emissions + s3_emissions)))
-        return scope_weight
-
-    # TODO: Type hinting
-    def temperature_score_influence_percentage(self, data, aggregation_method):
-=======
->>>>>>> 89b4091b
         """
         Given a data set, calculate a sum which is unique at the company level (such that each field is counted once
         per company).
@@ -438,33 +376,6 @@
 
         :return: A dataframe containing the percentage contributed by the default and target score for all three timeframes
         """
-<<<<<<< HEAD
-        # TODO: Check if this hasn't already been done
-        data[self.c.COLS.SR15] = data.apply(lambda row: self.get_target_mapping(row), axis=1)
-        data[self.c.COLS.ANNUAL_REDUCTION_RATE] = data.apply(lambda row: self.get_annual_reduction_rate(row), axis=1)
-        data[self.c.COLS.REGRESSION_PARAM], data[self.c.COLS.REGRESSION_INTERCEPT] = zip(
-            *data.apply(lambda row: self.get_regression(row), axis=1))
-
-        data[self.c.TEMPERATURE_RESULTS] = data.apply(lambda row: self.get_default_score(row), axis=1)
-
-        # TODO: Why doesn't this use an enum
-        emission_based_methods = {
-            "MOTS": self.c.COLS.MARKET_CAP,
-            "EOTS": self.c.COLS.COMPANY_ENTERPRISE_VALUE,
-            "ECOTS": self.c.COLS.COMPANY_EV_PLUS_CASH,
-            "AOTS": self.c.COLS.COMPANY_TOTAL_ASSETS,
-            "ROTS": self.c.COLS.COMPANY_REVENUE,
-        }
-
-        value_column = emission_based_methods.get(aggregation_method)
-        total_investment, portfolio_emissions = 0, 0
-        if aggregation_method == "WATS":
-            total_investment = self._calculate_company_unique_sum(data, self.c.COLS.INVESTMENT_VALUE)
-        elif aggregation_method == "TETS":
-            portfolio_emissions = self._calculate_company_unique_sum(data, self.c.COLS.GHG_SCOPE12) + \
-                                  self._calculate_company_unique_sum(data, self.c.COLS.GHG_SCOPE3)
-        elif aggregation_method == "ECOTS":
-=======
         total_investment, portfolio_emissions = 0.0, 0.0
         if aggregation_method == PortfolioAggregationMethod.WATS:
             total_investment = self._calculate_company_unique_sum(data, self.c.COLS.INVESTMENT_VALUE)
@@ -472,15 +383,10 @@
             portfolio_emissions = self._calculate_company_unique_sum(data, self.c.COLS.GHG_SCOPE12) + \
                                   self._calculate_company_unique_sum(data, self.c.COLS.GHG_SCOPE3)
         elif aggregation_method == PortfolioAggregationMethod.ECOTS:
->>>>>>> 89b4091b
             data[self.c.COLS.COMPANY_EV_PLUS_CASH] = data[self.c.COLS.COMPANY_ENTERPRISE_VALUE] + \
                                                      data[self.c.COLS.CASH_EQUIVALENTS]
 
         # Calculate the total owned emissions of all companies
-<<<<<<< HEAD
-        owned_emissions = 0
-        if value_column:
-=======
         owned_emissions = 0.0
         value_column = ""
         # These are company-related columns that are required later on for calculations
@@ -490,7 +396,6 @@
         if PortfolioAggregationMethod.is_emissions_based(aggregation_method):
             value_column = PortfolioAggregationMethod.get_value_column(aggregation_method, self.c.COLS)
             relevant_columns.append(value_column)
->>>>>>> 89b4091b
             try:
                 data[self.c.COLS.OWNED_EMISSIONS] = data.apply(
                     lambda row: ((row[self.c.COLS.INVESTMENT_VALUE] / row[value_column]) * (
@@ -500,44 +405,6 @@
                 owned_emissions = self._calculate_company_unique_sum(data, self.c.COLS.OWNED_EMISSIONS)
             except ZeroDivisionError:
                 raise ValueError("To calculate the aggregation, the {} column may not be zero".format(value_column))
-<<<<<<< HEAD
-
-        company_temp_contribution = {
-            time_frame: {
-                scope: {company: 0 for company in data[self.c.COLS.COMPANY_NAME].unique()} for scope in
-                self.c.VALUE_SCOPE_CATEGORIES
-            } for time_frame in data[self.c.COLS.TIME_FRAME].unique()
-        }
-
-        time_frame_dictionary = {time_frame: {} for time_frame in data[self.c.COLS.TIME_FRAME].unique()}
-
-        for time_frame, scope, company in itertools.product(*[data[self.c.COLS.TIME_FRAME].unique(),
-                                                              self.c.VALUE_SCOPE_CATEGORIES,
-                                                              data[self.c.COLS.COMPANY_NAME].unique()]):
-            company_data = data[
-                (data[self.c.COLS.COMPANY_NAME] == company) & (data[self.c.COLS.TIME_FRAME] == time_frame)]
-            scope_weight = self._calculate_scope_weight(company_data, scope)
-
-            company_emissions = company_data[self.c.COLS.GHG_SCOPE12].iloc[0] + \
-                                company_data[self.c.COLS.GHG_SCOPE3].iloc[0]
-
-            if aggregation_method == 'WATS':
-                value = (company_data.iloc[1][self.c.INVESTMENT_VALUE] / total_investment) * scope_weight
-            elif aggregation_method == 'TETS':
-                value = company_emissions / portfolio_emissions * scope_weight
-            else:
-                # The other methods only differ in the way the company is valued.
-                value = company_data[self.c.COLS.INVESTMENT_VALUE].iloc[0] / company_data[value_column].iloc[0] * \
-                        company_emissions / owned_emissions * scope_weight
-
-            company_temp_contribution[time_frame][scope][company] = value
-
-        for time_frame, scope in itertools.product(*[data[self.c.COLS.TIME_FRAME].unique(),
-                                                     self.c.VALUE_SCOPE_CATEGORIES]):
-            time_frame_dictionary[time_frame][scope] = round(
-                sum(company_temp_contribution[time_frame][scope].values()), 3)
-
-=======
 
         time_frame_dictionary = {
             time_frame: {
@@ -566,7 +433,6 @@
             for i, scope in enumerate(self.c.VALUE_SCOPE_CATEGORIES):
                 time_frame_dictionary[time_frame][scope] += value * scope_weights[i]
 
->>>>>>> 89b4091b
         return time_frame_dictionary
 
     def columns_percentage_distribution(self, data, columns):
