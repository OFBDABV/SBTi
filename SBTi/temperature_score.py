--- conflicted
+++ resolved
@@ -380,7 +380,6 @@
 
         time_frame_dictionary = {time_frame: {} for time_frame in data[self.c.COLS.TIME_FRAME].unique()}
         for time_frame in data[self.c.COLS.TIME_FRAME].unique():
-<<<<<<< HEAD
             for scope in self.c.VALUE_SCOPE_CATEGORIES:
                 for company in data[self.c.COLS.COMPANY_NAME].unique():
                     company_data = data[(data[self.c.COLS.COMPANY_NAME] == company) & (data[self.c.COLS.TIME_FRAME] == time_frame)]
@@ -458,96 +457,6 @@
 
                     company_temp_contribution[time_frame][scope][company] = value
                 time_frame_dictionary[time_frame][scope] = round(sum(company_temp_contribution[time_frame][scope].values()), 3)
-=======
-            for company in data[self.c.COLS.COMPANY_NAME].unique():
-                company_data = data[(data[self.c.COLS.COMPANY_NAME] == company) & (data[self.c.COLS.TIME_FRAME] == time_frame)]
-                if company_data[company_data[self.c.COLS.SCOPE_CATEGORY] == self.c.VALUE_SCOPE_CATEGORY_S1S2][self.c.TEMPERATURE_RESULTS].unique()[0] == 'default':
-                    ds_s1s2 = 1
-                else:
-                    ds_s1s2 = 0
-                if company_data[company_data[self.c.COLS.SCOPE_CATEGORY] == self.c.VALUE_SCOPE_CATEGORY_S3][self.c.TEMPERATURE_RESULTS].unique()[0] == 'default':
-                    ds_s3 = 1
-                else:
-                    ds_s3 = 0
-                s1s2_emissions = company_data.iloc[1][self.c.COLS.GHG_SCOPE12]
-                s3_emissions = company_data.iloc[1][self.c.COLS.GHG_SCOPE3]
-
-                if aggregation_method == 'WATS':
-                    portfolio_weight_storage = []
-                    for company in data[self.c.COLS.COMPANY_NAME].unique():
-                        portfolio_weight_storage.append(
-                            data[data[self.c.COLS.COMPANY_NAME] == company].iloc[1][self.c.PORTFOLIO_WEIGHT])
-                    portfolio_weight_total = sum(portfolio_weight_storage)
-                    data[self.c.PORTFOLIO_WEIGHT] = data[self.c.PORTFOLIO_WEIGHT] / portfolio_weight_total
-
-                    portfolio_weight = company_data.iloc[1][self.c.PORTFOLIO_WEIGHT]
-
-                    value = portfolio_weight * (ds_s1s2 * (s1s2_emissions / (s1s2_emissions + s3_emissions)) +
-                                                ds_s3 * (s3_emissions / (s1s2_emissions + s3_emissions)))
-
-                    # print("ds_s1s2: {}, s1s2_emissions: {}, ds_s3: {}, s3_emissions:{}, value: {}".format(ds_s1s2,s1s2_emissions,ds_s3, s3_emissions, value))
-
-                elif aggregation_method == 'TETS':
-                    company_emissions = company_data[self.c.COLS.GHG_SCOPE12].iloc[0] + \
-                                        company_data[self.c.COLS.GHG_SCOPE3].iloc[0] # per company
-                    portfolio_emissions = data[self.c.COLS.GHG_SCOPE12].sum() + data[
-                        self.c.COLS.GHG_SCOPE3].sum()
-
-                    value = company_emissions/portfolio_emissions * (ds_s1s2 * (s1s2_emissions / (s1s2_emissions + s3_emissions)) +
-                                                ds_s3 * (s3_emissions / (s1s2_emissions + s3_emissions)))
-                elif aggregation_method == 'MOTS':
-                    company_emissions = company_data[self.c.COLS.GHG_SCOPE12].iloc[0] + \
-                                        company_data[self.c.COLS.GHG_SCOPE3].iloc[0]  # per company
-                    investment_value = company_data[self.c.COLS.INVESTMENT_VALUE].iloc[0]
-                    market_cap = company_data[self.c.COLS.MARKET_CAP].iloc[0]
-
-                    value = (((investment_value/market_cap)*company_emissions)/owned_emissions) * (
-                                ds_s1s2 * (s1s2_emissions / (s1s2_emissions + s3_emissions)) +
-                                ds_s3 * (s3_emissions / (s1s2_emissions + s3_emissions)))
-
-                elif aggregation_method == 'EOTS':
-                    company_emissions = company_data[self.c.COLS.GHG_SCOPE12].iloc[0] + \
-                                        company_data[self.c.COLS.GHG_SCOPE3].iloc[0]
-                    investment_value = company_data[self.c.COLS.INVESTMENT_VALUE].iloc[0]
-                    enterprise_value = company_data[self.c.COLS.COMPANY_ENTERPRISE_VALUE].iloc[0]
-
-                    value = (((investment_value/enterprise_value)*company_emissions)/owned_emissions) * (
-                            ds_s1s2 * (s1s2_emissions / (s1s2_emissions + s3_emissions)) +
-                            ds_s3 * (s3_emissions / (s1s2_emissions + s3_emissions)))
-
-                elif aggregation_method == 'ECOTS':
-                    investment_value = company_data[self.c.COLS.INVESTMENT_VALUE].iloc[0]
-                    company_emissions = company_data[self.c.COLS.GHG_SCOPE12].iloc[0] + \
-                                        company_data[self.c.COLS.GHG_SCOPE3].iloc[0]
-                    company_ev_cash = company_data[self.c.COLS.CASH_EQUIVALENTS].iloc[0]
-
-                    value = ((((investment_value/company_ev_cash)*company_emissions))/owned_emissions) * (
-                            ds_s1s2 * (s1s2_emissions / (s1s2_emissions + s3_emissions)) +
-                            ds_s3 * (s3_emissions / (s1s2_emissions + s3_emissions)))
-
-                elif aggregation_method == 'AOTS':
-                    investment_value = company_data[self.c.COLS.INVESTMENT_VALUE].iloc[0]
-                    company_emissions = company_data[self.c.COLS.GHG_SCOPE12].iloc[0] + \
-                                        company_data[self.c.COLS.GHG_SCOPE3].iloc[0]
-                    company_total_assets = company_data[self.c.COLS.TOTAL_ASSETS].iloc[0]
-
-                    value = (((investment_value/company_total_assets)*company_emissions)/owned_emissions) * (
-                            ds_s1s2 * (s1s2_emissions / (s1s2_emissions + s3_emissions)) +
-                            ds_s3 * (s3_emissions / (s1s2_emissions + s3_emissions)))
-
-                elif aggregation_method == 'ROTS':
-                    investment_value = company_data[self.c.COLS.INVESTMENT_VALUE].iloc[0]
-                    company_emissions = company_data[self.c.COLS.S1S2_EMISSIONS].iloc[0] + \
-                                        company_data[self.c.COLS.S3_EMISSIONS].iloc[0]
-                    company_revenue = company_data[self.c.COLS.COMPANY_REVENUE].iloc[0]
-
-                    value = (((investment_value/company_revenue)*company_emissions)/owned_emissions) * (
-                            ds_s1s2 * (s1s2_emissions / (s1s2_emissions + s3_emissions)) +
-                            ds_s3 * (s3_emissions / (s1s2_emissions + s3_emissions)))
-
-                company_temp_contribution[time_frame][company] = value
-            time_frame_dictionary[time_frame] = round(sum(company_temp_contribution[time_frame].values()),3)
->>>>>>> 8fba04c2
         dictionary = {
             'target': {
                 time_frame: {scope: round(1 - time_frame_dictionary[time_frame][scope], 3) for scope in self.c.VALUE_SCOPE_CATEGORIES} for time_frame in data[self.c.COLS.TIME_FRAME].unique()
@@ -625,7 +534,6 @@
 
         scores.to_csv(self.c.FILE_RAW_DATA_DUMP, index=False)
 
-<<<<<<< HEAD
     def merge_percentage_coverage_to_aggregations(self, aggregations: Dict, temperature_percentage_coverage: Dict):
         """Iterates over two dictionaries and ads keys from second dictionary to the first.
         :param temperature_percentage_coverage: first 'main' dictionary where keys should be added
@@ -642,8 +550,6 @@
                     'target': temperature_percentage_coverage['target'][time_frame][scope]
                 }
         return aggregations
-=======
->>>>>>> 8fba04c2
 
 # Test
 # portfolio_data = pd.read_excel('C:/Projects/SBTi/testing_2.xlsx')
