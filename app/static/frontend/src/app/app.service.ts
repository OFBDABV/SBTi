--- conflicted
+++ resolved
@@ -12,78 +12,30 @@
 import { TemperatureScoreResult } from './temperatureScoreResult';
 
 
-@Injectable({providedIn: 'root'})
+@Injectable({ providedIn: 'root' })
 export class AppService {
 
-  httpOptions = {
-    headers: new HttpHeaders({'Content-Type': 'application/json'})
-  };
+    httpOptions = {
+        headers: new HttpHeaders({ 'Content-Type': 'application/json' })
+    };
 
-  constructor(private http: HttpClient) {
-  }
+    constructor(private http: HttpClient) { }
 
-<<<<<<< HEAD
-  /**
-   * Adds alert to the log. This can be overwritten by setting the alert handler.
-   */
-  protected addAlert(alert: Alert) {
-    console.log(alert);
-  }
-=======
     /**
      * Adds alert to the log. This can be overwritten by setting the alert handler.
-     * @param alert
      */
     protected addAlert(alert: Alert) {
         console.log(alert);
     }
->>>>>>> 1fa9b686
 
-  /**
-   * Sets the alert handler.
-   * @param addAlert A method that takes an Alert object as parameter.
-   */
-  public setAlertHandler(addAlert: (alert: Alert) => void) {
-    this.addAlert = addAlert;
-  }
+    /**
+     * Sets the alert handler.
+     * @param addAlert A method that takes an Alert object as parameter.
+     */
+    public setAlertHandler(addAlert: (alert: Alert) => void) {
+        this.addAlert = addAlert;
+    }
 
-<<<<<<< HEAD
-  /**
-   * Gets a list of the available data providers
-   * @returns data providers
-   */
-  public getDataProviders(): Observable<DataProvider[]> {
-    return this.http.get<DataProvider[]>(`${environment.host}/data_providers`)
-      .pipe(
-        tap(_ => console.log('fetched data providers')),
-        catchError(this.handleError<DataProvider[]>('getDataProviders', []))
-      );
-  }
-
-  /**
-   * Parse an Excel portfolio file.
-   * @returns parse portfolio
-   */
-  public doParsePortfolio(data: FormData): Observable<Portfolio> {
-    return this.http.post<Portfolio>(`${environment.host}/parse_portfolio/`, data)
-      .pipe(
-        tap(_ => console.log('Parsed portfolio')),
-        catchError(this.handleError<Portfolio>('doParsePortfolio', {portfolio: []}))
-      );
-  }
-
-  /**
-   * Calculate the temperature score
-   * @returns temperature score
-   */
-  public getTemperatureScore(data: TemperatureScoreSettings): Observable<TemperatureScoreResult> {
-    return this.http.post<TemperatureScoreResult>(`${environment.host}/temperature_score/`, data)
-      .pipe(
-        tap(_ => console.log('Calculated temperature score')),
-        catchError(this.handleError<TemperatureScoreResult>('getTemperatureScore', {aggregated_scores: {}, coverage: 0.00, companies: []}))
-      );
-  }
-=======
     /**
      * Gets a list of the available data providers
      * @returns data providers
@@ -98,58 +50,47 @@
 
     /**
      * Parse an Excel portfolio file.
-     * @param data
      * @returns parse portfolio
      */
     public doParsePortfolio(data: FormData): Observable<Portfolio> {
         return this.http.post<Portfolio>(`${environment.host}/parse_portfolio/`, data)
             .pipe(
                 tap(_ => console.log('Parsed portfolio')),
-                catchError(this.handleError<Portfolio>('doParsePortfolio', {"portfolio": []}))
+                catchError(this.handleError<Portfolio>('doParsePortfolio', {portfolio: []}))
             );
     }
 
     /**
      * Calculate the temperature score
-     * @param data
      * @returns temperature score
      */
     public getTemperatureScore(data: TemperatureScoreSettings): Observable<TemperatureScoreResult> {
         return this.http.post<TemperatureScoreResult>(`${environment.host}/temperature_score/`, data)
             .pipe(
                 tap(_ => console.log('Calculated temperature score')),
-                catchError(this.handleError<TemperatureScoreResult>('getTemperatureScore', {"aggregated_scores": {}, "coverage": 0.00, "companies": []}))
+                catchError(this.handleError<TemperatureScoreResult>('getTemperatureScore',
+                  {aggregated_scores: {}, coverage: 0.00, companies: []}))
             );
     }
->>>>>>> 1fa9b686
 
-  /**
-   * Handle Http operation that failed.
-   * Let the app continue.
-   * @param operation - name of the operation that failed
-   * @param result - optional value to return as the observable result
-   */
-  private handleError<T>(operation = 'operation', result?: T) {
-    return (error: any): Observable<T> => {
+    /**
+     * Handle Http operation that failed.
+     * Let the app continue.
+     * @param operation - name of the operation that failed
+     * @param result - optional value to return as the observable result
+     */
+    private handleError<T>(operation = 'operation', result?: T) {
+        return (error: any): Observable<T> => {
 
-<<<<<<< HEAD
-      if (error.status === 500) {
-        this.addAlert({type: 'warning', message: 'There was a technical error. Please check your inputs.'});
-      } else {
-        this.addAlert({type: 'danger', message: 'Nn unknown error occured.'});
-        console.error(error); // log to console instead
-      }
-=======
             if (error.status === 500) {
-                this.addAlert({type: "warning", message: "There was a technical error. Please check your inputs."});
+                this.addAlert({type: 'warning', message: 'There was a technical error. Please check your inputs.'});
             } else {
-                this.addAlert({type: "danger", message: "An unknown error occured."});
+                this.addAlert({type: 'danger', message: 'An unknown error occured.'});
                 console.error(error); // log to console instead
             }
->>>>>>> 1fa9b686
 
-      // Let the app keep running by returning an empty result.
-      return of(result as T);
-    };
-  }
+            // Let the app keep running by returning an empty result.
+            return of(result as T);
+        };
+    }
 }