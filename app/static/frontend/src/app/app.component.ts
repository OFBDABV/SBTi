--- conflicted
+++ resolved
@@ -8,273 +8,261 @@
 
 const AVAILABLE_GROUPING_COLUMNS: string[] = ['industry'];
 const AVAILABLE_COLUMNS: string[] = ['company_id', 'industry', 's1s2_emissions', 's3_emissions', 'portfolio_weight',
-  'market_cap', 'investment_value', 'company_enterprise_value', 'company_ev_plus_cash', 'company_total_assets',
-  'target_reference_number', 'scope', 'base_year', 'start_year', 'target_year', 'reduction_from_base_year',
-  'emissions_in_scope', 'achieved_reduction'];
+'market_cap', 'investment_value', 'company_enterprise_value', 'company_ev_plus_cash', 'company_total_assets',
+'target_reference_number', 'scope', 'base_year', 'start_year', 'target_year', 'reduction_from_base_year',
+'emissions_in_scope', 'achieved_reduction'];
 
 @Component({
-  selector: 'app-root',
-  templateUrl: './app.component.html',
-  styleUrls: ['./app.component.css']
+    selector: 'app-root',
+    templateUrl: './app.component.html',
+    styleUrls: ['./app.component.css']
 })
 export class AppComponent implements OnInit {
-  title = 'SBTi Temperature Scoring';
-  excelSkiprows = 0;
-  isNavbarCollapsed = true;
-  availableTargetColumns: string[] = ['company_id', 'company_name', 'portfolio_weight', 'investment_value'];
-  availableTimeFrames: string[] = ['short', 'mid', 'long'];
-  availableScopeCategories: string[] = ['s1s2', 's3', 's1s2s3'];
-  availableAggregationMethods: string[] = ['WATS', 'TETS', 'MOTS', 'EOTS', 'ECOTS', 'AOTS'];
-  availableColumns: string[] = AVAILABLE_COLUMNS;
-  availableGroupingColumns: string[] = AVAILABLE_GROUPING_COLUMNS;
-  groupingColumns: string[] = [];
-  selectedAggregationMethod = 'WATS';
-  filterTimeFrames: string[] = ['mid'];
-  filterScopeCategory: string[] = ['s1s2', 's1s2s3'];
-  includeColumns: string[] = [];
-  selectedDataProviders: string[] = [];
-  selectedDataProviders1 = '';
-  selectedDataProvider1Path = '';
-  selectedDataProviders2 = '';
-  selectedDataProvider2Path = '';
-  selectedDataProviderPaths: string[] = [];
-  availableDefaultScores: number[] = [3.2, 3.9, 4.5];
-  defaultScore = 3.2;
-  uploadedFiles: Array<File>;
-  dataProviders: DataProvider[];
-  portfolio: any[] = [];
-  columns: string[] = [];
-  columnMapping: { [key: string]: string } = {};
-  resultTimeFrames: string[] = [];
-  resultColumns: string[] = [];
-  resultGroups: string[] = [];
-  resultTargets: any[] = [];
-  resultItems: any[] = [];
-  resultScores: { [key: string]: number } = {};
-  selectedContributions: { [key: string]: number }[] = [];
-  alerts: Alert[] = [];
-  loading = false;
-  coverage: number;
-
-  constructor(private appService: AppService, private modalService: NgbModal) {
-  }
-
-  /**
-   * Initialize the app.
-   */
-  ngOnInit() {
-    this.appService.setAlertHandler(this.addAlert.bind(this));
-    this.getDataProviders();
-  }
-
-  /**
-   * Adds alert
-   */
-  addAlert(alert: Alert) {
-    this.alerts.push(alert);
-  }
-
-  /**
-   * Closes alert
-   */
-  closeAlert(alert: Alert) {
-    this.alerts.splice(this.alerts.indexOf(alert), 1);
-  }
-
-  /**
-   * Update the uploaded files.
-   */
-  onFileChange(element) {
-    this.uploadedFiles = element.target.files;
-  }
-
-  openContributors(group: string, timeFrame: string, item: string, template) {
-    console.log('contributions to group \'' + group + '\' and timeFrame \'' + timeFrame + '\' and item \'' + item + '\'.');
-    this.selectedContributions = this.resultScores[timeFrame][group][item].contributions;
-    this.modalService.open(template, {scrollable: true, size: 'xl'});
-  }
-
-  /**
-   * Gets data providers
-   */
-  getDataProviders(): void {
-    this.appService.getDataProviders()
-      .subscribe(dataProviders => this.dataProviders = dataProviders);
-  }
-
-  /**
-   * Updates grouping columns
-   */
-  updateAvailableColumns(): void {
-    this.availableGroupingColumns = AVAILABLE_GROUPING_COLUMNS;
-    this.availableGroupingColumns = this.availableGroupingColumns
-      .concat(this.columns.filter((column) => this.columnMapping[column] === null));
-    this.availableColumns = AVAILABLE_COLUMNS;
-    this.availableColumns = this.availableColumns.concat(this.columns.filter((column) => this.columnMapping[column] === null));
-  }
-
-  /**
-   * Export some data (formatted as a 2d array) as a CSV file.
-   */
-  exportToCsv(filename: string, rows: Array<Array<any>>) {
-    const processRow = row => {
-      let finalVal = '';
-      for (let j = 0; j < row.length; j++) {
-        let innerValue = row[j] === null ? '' : row[j].toString();
-        if (row[j] instanceof Date) {
-          innerValue = row[j].toLocaleString();
+    title = 'SBTi Temperature score';
+    excelSkiprows = 0;
+    isNavbarCollapsed = true;
+    availableTargetColumns: string[] = ['company_id', 'company_name', 'portfolio_weight', 'investment_value'];
+    availableTimeFrames: string[] = ['short', 'mid', 'long'];
+    availableScopeCategories: string[] = ['s1s2', 's3', 's1s2s3'];
+    availableAggregationMethods: string[] = ['WATS', 'TETS', 'MOTS', 'EOTS', 'ECOTS', 'AOTS'];
+    availableColumns: string[] = AVAILABLE_COLUMNS;
+    availableGroupingColumns: string[] = AVAILABLE_GROUPING_COLUMNS;
+    groupingColumns: string[] = [];
+    selectedAggregationMethod = 'WATS';
+    filterTimeFrames: string[] = ['mid'];
+    filterScopeCategory: string[] = ['s1s2', 's1s2s3'];
+    includeColumns: string[] = [];
+    selectedDataProviders: string[] = [];
+    selectedDataProviders1 = '';
+    selectedDataProvider1Path = '';
+    selectedDataProviders2 = '';
+    selectedDataProvider2Path = '';
+    selectedDataProviderPaths: string[] = [];
+    availableDefaultScores: number[] = [3.2, 3.9, 4.5];
+    defaultScore = 3.2;
+    uploadedFiles: Array<File>;
+    dataProviders: DataProvider[];
+    portfolio: any[] = [];
+    columns: string[] = [];
+    columnMapping: { [key: string]: string } = {};
+    resultTimeFrames: string[] = [];
+    resultColumns: string[] = [];
+    resultGroups: string[] = [];
+    resultTargets: any[] = [];
+    resultItems: any[] = [];
+    resultScores: { [key: string]: number } = {};
+    selectedContributions: { [key: string]: number }[] = [];
+    alerts: Alert[] = [];
+    loading = false;
+    coverage: number;
+
+    constructor(private appService: AppService, private modalService: NgbModal) { }
+
+    /**
+     * Initialize the app.
+     */
+    ngOnInit() {
+        this.appService.setAlertHandler(this.addAlert.bind(this));
+        this.getDataProviders();
+    }
+
+    /**
+     * Adds alert
+     */
+    addAlert(alert: Alert) {
+        this.alerts.push(alert);
+    }
+
+    /**
+     * Closes alert
+     */
+    closeAlert(alert: Alert) {
+        this.alerts.splice(this.alerts.indexOf(alert), 1);
+    }
+
+    /**
+     * Update the uploaded files.
+     */
+    onFileChange(element) {
+        this.uploadedFiles = element.target.files;
+    }
+
+    openContributors(group: string, timeFrame: string, item: string, template) {
+        console.log('contributions to group \'' + group + '\' and timeFrame \'' + timeFrame + '\' and item \'' + item + '\'.');
+        this.selectedContributions = this.resultScores[timeFrame][group][item].contributions;
+        this.modalService.open(template, { scrollable: true, size: 'xl' });
+    }
+
+    /**
+     * Gets data providers
+     */
+    getDataProviders(): void {
+        this.appService.getDataProviders()
+            .subscribe(dataProviders => this.dataProviders = dataProviders);
+    }
+
+    /**
+     * Updates grouping columns
+     */
+    updateAvailableColumns(): void {
+        this.availableGroupingColumns = AVAILABLE_GROUPING_COLUMNS;
+        this.availableGroupingColumns = this.availableGroupingColumns
+          .concat(this.columns.filter((column) => this.columnMapping[column] === null));
+        this.availableColumns = AVAILABLE_COLUMNS;
+        this.availableColumns = this.availableColumns.concat(this.columns.filter((column) => this.columnMapping[column] === null));
+    }
+
+    /**
+     * Export some data (formatted as a 2d array) as a CSV file.
+     */
+    exportToCsv(filename: string, rows: Array<Array<any>>) {
+        const processRow = row => {
+            let finalVal = '';
+            for (let j = 0; j < row.length; j++) {
+                let innerValue = row[j] === null ? '' : row[j].toString();
+                if (row[j] instanceof Date) {
+                    innerValue = row[j].toLocaleString();
+                }
+                let result = innerValue.replace(/"/g, '""');
+                if (result.search(/("|,|\n)/g) >= 0) {
+                    result = '"' + result + '"';
+                }
+                if (j > 0) {
+                    finalVal += ',';
+                }
+                finalVal += result;
+            }
+            return finalVal + '\n';
+        };
+
+        let csvFile = '';
+        for (const row of rows) {
+          csvFile += processRow(row);
         }
-        let result = innerValue.replace(/"/g, '""');
-        if (result.search(/("|,|\n)/g) >= 0) {
-          result = '"' + result + '"';
+
+        const blob = new Blob([csvFile], { type: 'text/csv;charset=utf-8;' });
+        if (navigator.msSaveBlob) { // IE 10+
+            navigator.msSaveBlob(blob, filename);
+        } else {
+            const link = document.createElement('a');
+            if (link.download !== undefined) { // feature detection
+                // Browsers that support HTML5 download attribute
+                const url = URL.createObjectURL(blob);
+                link.setAttribute('href', url);
+                link.setAttribute('download', filename);
+                link.style.visibility = 'hidden';
+                document.body.appendChild(link);
+                link.click();
+                document.body.removeChild(link);
+            }
         }
-        if (j > 0) {
-          finalVal += ',';
-        }
-        finalVal += result;
+    }
+
+    /**
+     * Parses excel file by creating an API request.
+     */
+    parseExcel() {
+        const formData = new FormData();
+        formData.append('file', this.uploadedFiles[0], this.uploadedFiles[0].name);
+        formData.append('skiprows', this.excelSkiprows.toString());
+        const that = this;
+        const assigned = [];
+        this.loading = true;
+
+        this.appService.doParsePortfolio(formData).subscribe((response) => {
+            this.loading = false;
+            this.portfolio = response.portfolio;
+            if (this.portfolio.length > 0) {
+                this.columns = Object.keys(this.portfolio[0]);
+                this.columnMapping = this.columns.reduce((map, obj) => {
+                    map[obj] = null;
+                    // We use the Levenshtein distance to try and map the columns to the targets
+                    const sortedMappings = that.availableTargetColumns.filter(elem => !(elem in assigned)).sort((a, b) => {
+                        return levenshtein.get(a, obj) - levenshtein.get(b, obj);
+                    });
+                    if (sortedMappings.length > 0 &&
+                        levenshtein.get(sortedMappings[0], obj) < environment.levenshteinThreshold){
+                        // If it's smaller than the threshold, we'll assign this column
+                        map[obj] = sortedMappings[0];
+                        assigned.push(sortedMappings[0]);
+                    }
+                    return map;
+                }, {});
+                this.updateAvailableColumns();
+            }
+        });
+    }
+
+    /**
+     * Accordion
+     */
+    toggleAccordion(elementDiv) {
+      const x = document.getElementById(elementDiv);
+      if (x.style.display === 'none') {
+        x.style.display = 'block';
+      } else {
+        x.style.display = 'none';
       }
-      return finalVal + '\n';
-    };
-
-    let csvFile = '';
-
-    for (const row of rows) {
-      csvFile += processRow(row);
-    }
-
-<<<<<<< HEAD
-    const blob = new Blob([csvFile], {type: 'text/csv;charset=utf-8;'});
-    if (navigator.msSaveBlob) { // IE 10+
-      navigator.msSaveBlob(blob, filename);
-    } else {
-      const link = document.createElement('a');
-      if (link.download !== undefined) { // feature detection
-        // Browsers that support HTML5 download attribute
-        const url = URL.createObjectURL(blob);
-        link.setAttribute('href', url);
-        link.setAttribute('download', filename);
-        link.style.visibility = 'hidden';
-        document.body.appendChild(link);
-        link.click();
-        document.body.removeChild(link);
-      }
-=======
-    /**
-     * Accordion
-    */
-    toggleAccordion(elementDiv) {
-      var x = document.getElementById(elementDiv);
-      if (x.style.display === "none") {
-        x.style.display = "block";
-      } else {
-        x.style.display = "none";
-      }
-    };
+    }
 
     /**
      * Exports csv
      */
     exportCSV() {
-        let csv = this.resultTargets.map(row => Object.values(row));
+        const csv = this.resultTargets.map(row => Object.values(row));
         csv.unshift(this.resultColumns);
-        this.exportToCsv("temperature_scores.csv", csv);
->>>>>>> 1fa9b686
-    }
-  }
-
-  /**
-   * Parses excel file by creating an API request.
-   */
-  parseExcel() {
-    const formData = new FormData();
-    formData.append('file', this.uploadedFiles[0], this.uploadedFiles[0].name);
-    formData.append('skiprows', this.excelSkiprows.toString());
-    const that = this;
-    const assigned = [];
-    this.loading = true;
-
-    this.appService.doParsePortfolio(formData).subscribe((response) => {
-      this.loading = false;
-      this.portfolio = response.portfolio;
-      if (this.portfolio.length > 0) {
-        this.columns = Object.keys(this.portfolio[0]);
-        this.columnMapping = this.columns.reduce((map, obj) => {
-          map[obj] = null;
-          // We use the Levenshtein distance to try and map the columns to the targets
-          const sortedMappings = that.availableTargetColumns.filter(elem => !(elem in assigned)).sort((a, b) => {
-            return levenshtein.get(a, obj) - levenshtein.get(b, obj);
-          });
-          if (sortedMappings.length > 0 &&
-            levenshtein.get(sortedMappings[0], obj) < environment.levenshteinThreshold) {
-            // If it's smaller than the threshold, we'll assign this column
-            map[obj] = sortedMappings[0];
-            assigned.push(sortedMappings[0]);
-          }
-          return map;
-        }, {});
-        this.updateAvailableColumns();
-      }
-    });
-  }
-
-  /**
-   * Exports csv
-   */
-  exportCSV() {
-    const csv = this.resultTargets.map(row => Object.values(row));
-    csv.unshift(this.resultColumns);
-    this.exportToCsv('temperature_scores.csv', csv);
-  }
-
-  /**
-   * Gets the temperature score
-   */
-  getTemperatureScore(f) {
-    this.loading = true;
-    const columnsMapped = Object.keys(this.columnMapping).filter((key) => this.columnMapping[key] !== null);
-    const columnsUnmapped = Object.keys(this.columnMapping).filter((key) => this.columnMapping[key] === null);
-    const portfolioData = this.portfolio.map((obj) => {
-      const newObj = {};
-      for (const column of columnsMapped) {
-        newObj[this.columnMapping[column]] = obj[column];
-      }
-      for (const column of columnsUnmapped) {
-        newObj[column] = obj[column];
-      }
-      return newObj;
-    });
-    this.selectedDataProviders = [this.selectedDataProviders1, this.selectedDataProviders2];
-    this.selectedDataProviderPaths = [this.selectedDataProvider1Path, this.selectedDataProvider2Path];
-    console.log('Data providers: ' + this.selectedDataProviders);
-    console.log('Data providers paths: ' + this.selectedDataProviderPaths);
-    this.appService.getTemperatureScore({
-      aggregation_method: this.selectedAggregationMethod,
-      data_providers: this.selectedDataProviders,
-      filter_scope_category: this.filterScopeCategory,
-      filter_time_frame: this.filterTimeFrames,
-      include_columns: this.includeColumns,
-      grouping_columns: this.groupingColumns,
-      default_score: this.defaultScore,
-      companies: portfolioData,
-    })
-      .subscribe((response) => {
-        this.loading = false;
-        if (response !== undefined) {
-          this.resultScores = response.aggregated_scores;
-          this.resultTargets = response.companies;
-          this.coverage = response.coverage;
-          this.resultTimeFrames = Object.keys(response.aggregated_scores);
-          const firstTimeFrame = this.resultTimeFrames[0];
-          this.resultGroups = Object.keys(response.aggregated_scores[firstTimeFrame]);
-          this.resultItems = Object.keys(response.aggregated_scores[firstTimeFrame][this.resultGroups[0]]);
-          console.log('TODO: this console log below (this.resultScores) can be removed');
-          console.log(response);
-          console.log(this.resultScores);
-          console.log(this.resultItems);
-          if (this.resultTargets.length > 0) {
-            this.resultColumns = Object.keys(this.resultTargets[0]);
-          }
-        }
-      });
-  }
+        this.exportToCsv('temperature_scores.csv', csv);
+    }
+
+    /**
+     * Gets the temperature score
+     */
+    getTemperatureScore(f) {
+        this.loading = true;
+        const columnsMapped = Object.keys(this.columnMapping).filter((key) => this.columnMapping[key] !== null);
+        const columnsUnmapped = Object.keys(this.columnMapping).filter((key) => this.columnMapping[key] === null);
+        const portfolioData = this.portfolio.map((obj) => {
+            const newObj = {};
+            for (const column of columnsMapped) {
+                newObj[this.columnMapping[column]] = obj[column];
+            }
+            for (const column of columnsUnmapped) {
+                newObj[column] = obj[column];
+            }
+            return newObj;
+        });
+        this.selectedDataProviders = [this.selectedDataProviders1, this.selectedDataProviders2];
+        this.selectedDataProviderPaths = [this.selectedDataProvider1Path, this.selectedDataProvider2Path];
+        console.log('Data providers: ' + this.selectedDataProviders);
+        console.log('Data providers paths: ' + this.selectedDataProviderPaths);
+        this.appService.getTemperatureScore({
+            aggregation_method: this.selectedAggregationMethod,
+            data_providers: this.selectedDataProviders,
+            filter_scope_category: this.filterScopeCategory,
+            filter_time_frame: this.filterTimeFrames,
+            include_columns: this.includeColumns,
+            grouping_columns: this.groupingColumns,
+            default_score: this.defaultScore,
+            companies: portfolioData,
+        })
+            .subscribe((response) => {
+                this.loading = false;
+                if (response !== undefined) {
+                    this.resultScores = response.aggregated_scores;
+                    this.resultTargets = response.companies;
+                    this.coverage = response.coverage;
+                    this.resultTimeFrames = Object.keys(response.aggregated_scores);
+                    const firstTimeFrame = this.resultTimeFrames[0];
+                    this.resultGroups = Object.keys(response.aggregated_scores[firstTimeFrame]);
+                    this.resultItems = Object.keys(response.aggregated_scores[firstTimeFrame][this.resultGroups[0]]);
+                    console.log('TODO: this console log below (this.resultScores) can be removed');
+                    console.log(response);
+                    console.log(this.resultScores);
+                    console.log(this.resultItems);
+                    if (this.resultTargets.length > 0) {
+                        this.resultColumns = Object.keys(this.resultTargets[0]);
+                    }
+                }
+            });
+    }
 }