import itertools
import json
import os
import mimetypes

from typing import List, Dict

import pandas as pd
import numpy as np
from flask import Flask, request, send_from_directory
from flask_restful import Resource, Api
from flask_swagger_ui import get_swaggerui_blueprint
from flask_uploads import UploadSet, ALL, configure_uploads

import mimetypes
mimetypes.init()

import SBTi
from SBTi.data.csv import CSVProvider
from SBTi.data.excel import ExcelProvider
from SBTi.portfolio_aggregation import PortfolioAggregationMethod
from SBTi.portfolio_coverage_tvp import PortfolioCoverageTVP
from SBTi.temperature_score import TemperatureScore
from SBTi.target_valuation_protocol import TargetValuationProtocol

PATH = "uploads"
app = Flask(__name__)
files = UploadSet('files', ALL)
app.config['UPLOADS_DEFAULT_DEST'] = PATH
configure_uploads(app, files)
api = Api(app)

DATA_PROVIDER_MAP = {
    "excel": ExcelProvider,
    "csv": CSVProvider,
}


def get_config():
    with open('config.json') as f_config:
        return json.load(f_config)


class BaseEndpoint(Resource):
    """
    This class instantiates the data provider classes and loads in the config file. Further classes with inherit the
     methods from this class.

    :rtype:
    :return:
    """

    def __init__(self):
        self.config = get_config()

        self.data_providers = []
        for data_provider in self.config["data_providers"]:
            data_provider["class"] = DATA_PROVIDER_MAP[data_provider["type"]](**data_provider["parameters"])
            self.data_providers.append(data_provider)

        self.aggregation_map = {
            "WATS": PortfolioAggregationMethod.WATS,
            "TETS": PortfolioAggregationMethod.TETS,
            "MOTS": PortfolioAggregationMethod.MOTS,
            "EOTS": PortfolioAggregationMethod.EOTS,
            "ECOTS": PortfolioAggregationMethod.ECOTS,
            "AOTS": PortfolioAggregationMethod.AOTS
        }

    def _get_data_providers(self, json_data: Dict):
        '''
        Determines which data provider and in which order should be used.
        :param json_data:

        :rtype: List
        :return: a list of data providers in order.
        '''
        data_providers = []
        if "data_providers" in json_data:
            for data_provider_name in json_data["data_providers"]:
                for data_provider in self.data_providers:
                    if data_provider["name"] == data_provider_name:
                        data_providers.append(data_provider["class"])
                        break

        # TODO: When the user did give us data providers, but we can't match them this fails silently, maybe we should
        # fail louder
        if len(data_providers) == 0:
            data_providers = [data_provider["class"] for data_provider in self.data_providers]
        return data_providers


class temp_score(BaseEndpoint):
    '''
    Generates the temperature aggregation scoring for the companies provided.

    :rtype: Dictionary
    :return: aggregation scoring per companies.
    '''

    def __init__(self):
        super().__init__()

    def post(self):

        json_data = request.get_json(force=True)
        data_providers = self._get_data_providers(json_data)

        default_score = self.config["default_score"]
        if "default_score" in json_data:
            default_score = json_data["default_score"]
        temperature_score = TemperatureScore(fallback_score=default_score)

        company_data = SBTi.data.get_company_data(data_providers, json_data["companies"])
        targets = SBTi.data.get_targets(data_providers, json_data["companies"])
        portfolio_data = pd.merge(left=company_data, right=targets, left_on='company_name', right_on='company_name')

        # Target_Valuation_Protocol
        target_valuation_protocol = TargetValuationProtocol(portfolio_data)
        portfolio_data = target_valuation_protocol.target_valuation_protocol()

        # Add the user-defined columns to the data set for grouping later on
        extra_columns = []
        for company in json_data["companies"]:
            for key, value in company.items():
                if key not in ["company_name", "company_id"]:
                    portfolio_data.loc[portfolio_data['company_name'] == company["company_name"], key] = value
                    extra_columns.append(key)

        scores = temperature_score.calculate(portfolio_data, extra_columns)


        # After calculation we'll re-add the extra columns from the input
        for company in json_data["companies"]:
            for key, value in company.items():
                if key not in ["company_name", "company_id"]:
                    portfolio_data.loc[portfolio_data['company_name'] == company["company_name"], key] = value

        # Filter scope (s1s2, s3 or s1s2s3)
        if "filter_scope_category" in json_data and len(json_data["filter_scope_category"]) > 0:
            scores = scores[scores["scope_category"].isin(json_data["filter_scope_category"])]

        # Filter timeframe (short, mid, long)
        if "filter_time_frame" in json_data and len(json_data["filter_time_frame"]) > 0:
            scores = scores[scores["time_frame"].isin(json_data["filter_time_frame"])]

        # Group by certain column names
        grouping = json_data.get("grouping_columns", None)

        scores = scores.copy()

        aggregation_method = self.aggregation_map[self.config["aggregation_method"]]
        if "aggregation_method" in json_data and json_data["aggregation_method"] in self.aggregation_map:
            aggregation_method = self.aggregation_map[json_data["aggregation_method"]]
        aggregations = temperature_score.aggregate_scores(scores, aggregation_method, grouping)

        # Include columns
        include_columns = ["company_name", "scope_category", "time_frame", "temperature_score"]
        if "include_columns" in json_data and len(json_data["include_columns"]) > 0:
            include_columns += [column for column in json_data["include_columns"] if column in scores.columns]

        portfolio_coverage_tvp = PortfolioCoverageTVP()
        coverage = portfolio_coverage_tvp.get_portfolio_coverage(portfolio_data, aggregation_method)

        # Temperature score percentage breakdown by default score and target score
        temperature_percentage_coverage = temperature_score.temperature_score_influence_percentage(portfolio_data, aggregation_method)

        return {
            "aggregated_scores": aggregations,
            "coverage": coverage,
            "companies": scores[include_columns].replace({np.nan: None}).to_dict(
                orient="records"),
            "temp_score_percent_coverage": temperature_percentage_coverage
        }

class DataProviders(BaseEndpoint):
    """
    This class provides the user with a list of the available data providers.

    :param BaseEndpoint: inherites from a different class

    :rtype: List
    :return: a list of data providers.
    """

    def __init__(self):
        super().__init__()

    def get(self):
        return [{"name": data_provider["name"], "type": data_provider["type"]}
                for data_provider in self.config["data_providers"]]


class portfolio_coverage(BaseEndpoint):
    """
    This class provides the user with the portfolio coverage of the specified companies.

    :param BaseEndpoint: inherites from a different class

    :rtype: Dictionary
    :return: Coverage scoring.
    """

    def __init__(self):
        super().__init__()
        self.portfolio_coverage_tvp = PortfolioCoverageTVP()

    def post(self):
        json_data = request.get_json(force=True)
        data_providers = self._get_data_providers(json_data)
        company_data = SBTi.data.get_company_data(data_providers, json_data["companies"])
        targets = SBTi.data.get_targets(data_providers, json_data["companies"])
        portfolio_data = pd.merge(left=company_data, right=targets, left_on='company_name', right_on='company_name')

        for company in json_data["companies"]:
            portfolio_data.loc[portfolio_data['company_name'] == company["company_name"], "portfolio_weight"] = company[
                "portfolio_weight"]
            portfolio_data.loc[portfolio_data['company_name'] == company["company_name"], "investment_value"] = company[
                "investment_value"]

        coverage = self.portfolio_coverage_tvp.get_portfolio_coverage(portfolio_data,
                                                                      self.aggregation_map[
                                                                          json_data["aggregation_method"]])
        return {
            "coverage": coverage,
        }


class data(BaseEndpoint):
    """
    Acquires company and target data per specified company.

    :param BaseEndpoint: inherites from a different class

    :rtype: Dictionary
    :return: Company and target data.
    """

    def __init__(self):
        super().__init__()
        self.portfolio_coverage_tvp = PortfolioCoverageTVP()

    def post(self):
        json_data = request.get_json(force=True)
        data_providers = self._get_data_providers(json_data)
        company_data = SBTi.data.get_company_data(data_providers, json_data["companies"])
        targets = SBTi.data.get_targets(data_providers, json_data["companies"])
        data = pd.merge(left=company_data, right=targets, left_on='company_name', right_on='company_name')

        return {
            "data": data.to_dict(orient="records"),
        }


class report(Resource):
    '''
    To be determined...
    '''

    def get(self):
        return {'GET Request': 'Hello World'}

    def post(self):
        return {'POST Request': 'Hello World'}


class documentation_endpoint(Resource):
    '''
    Supports flask_swagger documentation endpoint
    '''
<<<<<<< HEAD

=======
>>>>>>> 71403a3c
    def get(self, path):
        return send_from_directory('static', path)


class Frontend(Resource):
    def get(self, path="index.html"):
        mimetypes.add_type('application/javascript', '.js')
        mimetypes.add_type('text/css', '.css')
        config = get_config()
        return send_from_directory(config["frontend_path"], path)


class ParsePortfolio(Resource):
    """
    This class allows the client to user to parse his Excel portfolio and transform it into a JSON object.
    Note: This endpoint is only meant to be used by the UI!
    """

    def post(self):
        skiprows = request.form.get("skiprows")
        if skiprows is None:
            skiprows = 0

        df = pd.read_excel(request.files.get('file'), skiprows=int(skiprows))

        return {'portfolio': df.replace({np.nan: None}).to_dict(orient="records")}


class import_portfolio(Resource):
    """
    This class allows the client to import and replace portfolios. Multiple HTTP Protocols are available for
    this resource.

    :param BaseEndpoint: inherites from a different class

    :rtype: Dictionary
    :return: HTTP Request Information.
    """

    def get(self):
        return {'GET Request': 'Hello World'}

    def post(self):
<<<<<<< HEAD
        if 'file' in request.files:
            filename = files.save(request.files['file'])
            return {'POST Request': {'Response': {'Status Code': 200, 'Message': 'File Saved', 'File': filename}}}
        else:
            json_data = request.get_json(force=True)
            df = pd.DataFrame(data=json_data['companies'], index=[0])
            # Todo: Name of document needs to be adjusted.
            df.to_excel('dict1.xlsx')
            return {'POST Request': {'Response': {'Status Code': 200, 'Message': 'File Saved', 'File': ''}}}
=======
        doc_type = request.args.get('document_type')
        if doc_type=='excel':
            file = request.files['file']
            if test_file(file,'excel'):
                files.save(request.files['file'])
                path = str(sorted(Path(PATH + '/files/').iterdir(), key=os.path.getmtime, reverse=True)[0])
                file_name = path.split("""\\""")[-1]
                return {'POST Request': {'Response': {'Status Code': 200, 'Message': 'File Saved', 'File': file.filename}}}
            else:
                return {'POST Request': {'Response': {'Status Code': 400, 'Message': 'Error. File did not save.'}}}

        elif doc_type=='json':
            json_data = request.get_json(force=True)
            df = pd.DataFrame(data=json_data['companies'], index=[0])
            # Todo: Name of document needs to be adjusted.
            df.to_excel('json_example.xlsx')

            # Todo: Modify the return response.
            return {'POST Request': {'Response': {'Status Code': 200, 'Message': 'File Saved', 'File':''}}}
>>>>>>> 71403a3c

    def put(self):
        doc_type = request.args.get('document_type')
        remove_doc = request.args.get('document_replace')
<<<<<<< HEAD
        if 'file' in request.files:
            for root, dirs, file in os.walk(PATH):
                for f in file:
                    if remove_doc == f.split('.')[0]:
                        if 'file' in request.files:
                            os.remove(os.path.join(root, f))
                            files.save(request.files['file'])
                        else:
                            os.remove(os.path.join(root, f))
                            json_data = request.get_json(force=True)
                            df = pd.DataFrame(data=json_data['companies'], index=[0])
                            # Todo: Name of document needs to be adjusted.
                            df.to_excel('dict1.xlsx')
                        return {'PUT Request': {
                            'Response': {'Status Code': 200, 'Message': 'File Replaced', 'Replaced File': remove_doc}}}

        return {
            'PUT Request': {'Response': {'Status Code': 404, 'Error Message': 'File Not Found', 'File': remove_doc}}}
=======
        for root, dirs, file in os.walk(PATH):
            for f in file:
                if remove_doc == f.split('.')[0]:
                    if doc_type=='excel':
                        os.remove(os.path.join(root, f))
                        files.save(request.files['file'])
                    elif doc_type=='json':
                        os.remove(os.path.join(root, f))
                        json_data = request.get_json(force=True)
                        df = pd.DataFrame(data=json_data['companies'], index=[0])

                        # Todo: Name of document needs to be adjusted.
                        df.to_excel('json_example.xlsx')
                    return {'PUT Request': {
                        'Response': {'Status Code': 200, 'Message': 'File Replaced', 'Replaced File': remove_doc}}}
        return {'PUT Request': {'Response': {'Status Code': 400, 'Error Message': 'File Not Found', 'File': remove_doc}}}

>>>>>>> 71403a3c


class data_provider(BaseEndpoint):
    """
    This class allows the client to receive information from the data provider.

    :param BaseEndpoint: inherites from a different class

    :rtype: Dictionary
    :return: HTTP Request.

    """

    def __init__(self):
        super().__init__()

    def get(self):
        return {'GET Request': 'Hello World'}

    def post(self):
        json_data = request.get_json(force=True)
        data_providers = self._get_data_providers(json_data)
        company_data = SBTi.data.get_company_data(data_providers, json_data["companies"])
        targets = SBTi.data.get_targets(data_providers, json_data["companies"])
        portfolio_data = pd.merge(left=company_data, right=targets, left_on='company_name', right_on='company_name')

        return {
            "POST Request": {
                'Status': 200,
                'Data': portfolio_data.to_json(orient='records')
            }
        }


def test_file(file,target_type):
    """
    This supporting function determines if the file size is not above a predetermine threshold, and if the target type
    matchs the file that is being imported.

    :param file: file that is being imported through HTTP Protocol
    :param target_type: <excel|json>

    :rtype: Boolean
    :return: <True|False>
    """
    file.seek(0, 2)
    file_name = file.filename
    file_type = file_name.split('.')[-1]
    file_dictionary = {'excel':'xlsx'}
    if (int(file.tell())<10000000) & (file_type==file_dictionary[target_type]):
        return True
    else:
        return False


SWAGGER_URL = '/docs'
API_URL = '/static/swagger.json'
swaggerui_blueprint = get_swaggerui_blueprint(
    SWAGGER_URL,
    API_URL,
    config={
        'app_name': 'SBTi-API'
    }
)

app.register_blueprint(swaggerui_blueprint, url_prefix=SWAGGER_URL)

api.add_resource(temp_score, '/temperature_score/')
api.add_resource(portfolio_coverage, '/portfolio_coverage/')
api.add_resource(DataProviders, '/data_providers/')
api.add_resource(data, '/data/')
api.add_resource(report, '/report/')
api.add_resource(documentation_endpoint, '/static/<path:path>')
api.add_resource(import_portfolio, '/import_portfolio/')
api.add_resource(ParsePortfolio, '/parse_portfolio/')
api.add_resource(data_provider, '/data_provider')
api.add_resource(Frontend, '/<path:path>', '/')

if __name__ == '__main__':
    app.run(debug=True)  # important to mention debug=True<|MERGE_RESOLUTION|>--- conflicted
+++ resolved
@@ -268,10 +268,6 @@
     '''
     Supports flask_swagger documentation endpoint
     '''
-<<<<<<< HEAD
-
-=======
->>>>>>> 71403a3c
     def get(self, path):
         return send_from_directory('static', path)
 
@@ -315,17 +311,6 @@
         return {'GET Request': 'Hello World'}
 
     def post(self):
-<<<<<<< HEAD
-        if 'file' in request.files:
-            filename = files.save(request.files['file'])
-            return {'POST Request': {'Response': {'Status Code': 200, 'Message': 'File Saved', 'File': filename}}}
-        else:
-            json_data = request.get_json(force=True)
-            df = pd.DataFrame(data=json_data['companies'], index=[0])
-            # Todo: Name of document needs to be adjusted.
-            df.to_excel('dict1.xlsx')
-            return {'POST Request': {'Response': {'Status Code': 200, 'Message': 'File Saved', 'File': ''}}}
-=======
         doc_type = request.args.get('document_type')
         if doc_type=='excel':
             file = request.files['file']
@@ -345,31 +330,10 @@
 
             # Todo: Modify the return response.
             return {'POST Request': {'Response': {'Status Code': 200, 'Message': 'File Saved', 'File':''}}}
->>>>>>> 71403a3c
 
     def put(self):
         doc_type = request.args.get('document_type')
         remove_doc = request.args.get('document_replace')
-<<<<<<< HEAD
-        if 'file' in request.files:
-            for root, dirs, file in os.walk(PATH):
-                for f in file:
-                    if remove_doc == f.split('.')[0]:
-                        if 'file' in request.files:
-                            os.remove(os.path.join(root, f))
-                            files.save(request.files['file'])
-                        else:
-                            os.remove(os.path.join(root, f))
-                            json_data = request.get_json(force=True)
-                            df = pd.DataFrame(data=json_data['companies'], index=[0])
-                            # Todo: Name of document needs to be adjusted.
-                            df.to_excel('dict1.xlsx')
-                        return {'PUT Request': {
-                            'Response': {'Status Code': 200, 'Message': 'File Replaced', 'Replaced File': remove_doc}}}
-
-        return {
-            'PUT Request': {'Response': {'Status Code': 404, 'Error Message': 'File Not Found', 'File': remove_doc}}}
-=======
         for root, dirs, file in os.walk(PATH):
             for f in file:
                 if remove_doc == f.split('.')[0]:
@@ -387,7 +351,6 @@
                         'Response': {'Status Code': 200, 'Message': 'File Replaced', 'Replaced File': remove_doc}}}
         return {'PUT Request': {'Response': {'Status Code': 400, 'Error Message': 'File Not Found', 'File': remove_doc}}}
 
->>>>>>> 71403a3c
 
 
 class data_provider(BaseEndpoint):
